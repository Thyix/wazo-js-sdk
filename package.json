--- conflicted
+++ resolved
@@ -42,13 +42,8 @@
     "lint-staged": "^7.1.3",
     "rollup": "^0.65.0",
     "rollup-plugin-node-resolve": "^3.3.0",
-<<<<<<< HEAD
     "rollup-plugin-terser": "^2.0.0",
-    "rollup-plugin-uglify": "^4.0.0",
-=======
-    "rollup-plugin-terser": "^1.0.1",
     "rollup-plugin-uglify": "^5.0.0",
->>>>>>> 5ec73c82
     "rollup-plugin-visualizer": "^0.9.0",
     "webpack": "^4.11.0",
     "webpack-bundle-analyzer": "^2.13.1",
